name: "Move Tests"
on:
  pull_request:
  push:
    branches:
      - main

jobs:
  token-minter:
    runs-on: ubuntu-latest
    defaults:
      run:
        working-directory: ./token-minter
    steps:
      - uses: actions/checkout@v3
      - name: Install Nix
        uses: cachix/install-nix-action@v17
        with:
          nix_path: nixpkgs=channel:nixpkgs-unstable
      - name: Runs move tests.
        run: nix-shell --command 'aptos move test --dev'
  example-composable:
    runs-on: ubuntu-latest
    defaults:
      run:
        working-directory: ./example-composable
    steps:
      - uses: actions/checkout@v3
      - name: Install Nix
        uses: cachix/install-nix-action@v17
        with:
          nix_path: nixpkgs=channel:nixpkgs-unstable
      - name: Runs move tests.
        run: nix-shell --command 'aptos move test --dev'
  example-ownership:
    runs-on: ubuntu-latest
    defaults:
      run:
        working-directory: ./example-ownership
    steps:
      - uses: actions/checkout@v3
      - name: Install Nix
        uses: cachix/install-nix-action@v17
        with:
          nix_path: nixpkgs=channel:nixpkgs-unstable
      - name: Runs move tests.
        run: nix-shell --command 'aptos move test --dev'
  launchpad:
    runs-on: ubuntu-latest
    defaults:
      run:
        working-directory: ./launchpad
    steps:
      - uses: actions/checkout@v3
      - name: Install Nix
        uses: cachix/install-nix-action@v17
        with:
          nix_path: nixpkgs=channel:nixpkgs-unstable
      - name: Runs move tests.
        run: nix-shell --command 'aptos move test --dev'
<<<<<<< HEAD
  migration:
    runs-on: ubuntu-latest
    defaults:
      run:
        working-directory: ./migration
=======
  ez-launch:
    runs-on: ubuntu-latest
    defaults:
      run:
        working-directory: ./ez-launch
    steps:
      - uses: actions/checkout@v3
      - name: Install Nix
        uses: cachix/install-nix-action@v17
        with:
          nix_path: nixpkgs=channel:nixpkgs-unstable
      - name: Runs move tests.
        run: nix-shell --command 'aptos move test --dev'
  airdrop-machine:
    runs-on: ubuntu-latest
    defaults:
      run:
        working-directory: ./airdrop-machine
>>>>>>> ab301155
    steps:
      - uses: actions/checkout@v3
      - name: Install Nix
        uses: cachix/install-nix-action@v17
        with:
          nix_path: nixpkgs=channel:nixpkgs-unstable
      - name: Runs move tests.
        run: nix-shell --command 'aptos move test --dev'<|MERGE_RESOLUTION|>--- conflicted
+++ resolved
@@ -58,13 +58,6 @@
           nix_path: nixpkgs=channel:nixpkgs-unstable
       - name: Runs move tests.
         run: nix-shell --command 'aptos move test --dev'
-<<<<<<< HEAD
-  migration:
-    runs-on: ubuntu-latest
-    defaults:
-      run:
-        working-directory: ./migration
-=======
   ez-launch:
     runs-on: ubuntu-latest
     defaults:
@@ -83,7 +76,19 @@
     defaults:
       run:
         working-directory: ./airdrop-machine
->>>>>>> ab301155
+    steps:
+      - uses: actions/checkout@v3
+      - name: Install Nix
+        uses: cachix/install-nix-action@v17
+        with:
+          nix_path: nixpkgs=channel:nixpkgs-unstable
+      - name: Runs move tests.
+        run: nix-shell --command 'aptos move test --dev'
+  migration:
+    runs-on: ubuntu-latest
+    defaults:
+      run:
+        working-directory: ./migration
     steps:
       - uses: actions/checkout@v3
       - name: Install Nix
